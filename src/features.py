"""Utility functions for robust feature engineering."""
from __future__ import annotations

import numpy as np
import pandas as pd
import ta
from pandas.tseries.holiday import USFederalHolidayCalendar



def _add_basic_indicators(df: pd.DataFrame) -> pd.DataFrame:
    df = df.copy()
    df["rsi"] = ta.momentum.RSIIndicator(df["Close"]).rsi()
    df["sma_20"] = ta.trend.SMAIndicator(df["Close"], window=20).sma_indicator()
    df["sma_50"] = ta.trend.SMAIndicator(df["Close"], window=50).sma_indicator()
    return df


def _add_window_stats(df: pd.DataFrame) -> pd.DataFrame:
    """Add rolling window statistics for multiple horizons."""
    df = df.copy()
    windows = [5, 10, 20, 50]
    for w in windows:
        roll = df["Close"].rolling(window=w, min_periods=1)
        df[f"ma_{w}"] = roll.mean()
        df[f"min_{w}"] = roll.min()
        df[f"q25_{w}"] = roll.quantile(0.25)
        df[f"median_{w}"] = roll.quantile(0.5)
        df[f"q75_{w}"] = roll.quantile(0.75)
        df[f"max_{w}"] = roll.max()
        df[f"std_{w}"] = roll.std()
        # Additional indicators
        df[f"ema_{w}"] = df["Close"].ewm(span=w, adjust=False, min_periods=1).mean()
        df[f"norm_band_{w}"] = (df["Close"] - df[f"ma_{w}"]) / df[f"std_{w}"]
<<<<<<< HEAD
        if w in [5, 10, 20]:
            df[f"skew_{w}"] = roll.skew()
            df[f"kurt_{w}"] = roll.kurt()

    df["std_ratio_5_20"] = df["std_5"] / df["std_20"]
=======
>>>>>>> 761d7195
    return df


def _add_advanced_indicators(df: pd.DataFrame) -> pd.DataFrame:
    df = df.copy()
    macd = ta.trend.MACD(df["Close"])
    df["macd"] = macd.macd()
    df["macd_signal"] = macd.macd_signal()
    df["macd_diff"] = macd.macd_diff()

    bb = ta.volatility.BollingerBands(df["Close"])
    df["bb_bbm"] = bb.bollinger_mavg()
    df["bb_bbh"] = bb.bollinger_hband()
    df["bb_bbl"] = bb.bollinger_lband()
    df["bb_width"] = (df["bb_bbh"] - df["bb_bbl"]) / df["bb_bbm"]

    stoch = ta.momentum.StochasticOscillator(df["High"], df["Low"], df["Close"])
    df["stoch"] = stoch.stoch()
    df["stoch_signal"] = stoch.stoch_signal()

    atr = ta.volatility.AverageTrueRange(df["High"], df["Low"], df["Close"])
    df["atr"] = atr.average_true_range()

    obv = ta.volume.OnBalanceVolumeIndicator(df["Close"], df["Volume"])
    df["obv"] = obv.on_balance_volume()

    return df


def _add_return_features(df: pd.DataFrame) -> pd.DataFrame:
    """Add returns and simple volatility estimates."""
    df = df.copy()
    df["log_return"] = np.log(df["Close"]).diff()
    df["simple_return"] = df["Close"].pct_change()
    df["volatility_5"] = df["log_return"].rolling(window=5, min_periods=1).std()
    df["volatility_10"] = df["log_return"].rolling(window=10, min_periods=1).std()
    return df


def _add_lag_features(df: pd.DataFrame) -> pd.DataFrame:
    """Add lagged values and short moving averages of the close price."""
    df = df.copy()
    df["close_lag_1"] = df["Close"].shift(1)
    df["close_lag_7"] = df["Close"].shift(7)
    df["close_lag_14"] = df["Close"].shift(14)
    df["sma_13"] = df["Close"].rolling(window=13, min_periods=1).mean()
    df["sma_26"] = df["Close"].rolling(window=26, min_periods=1).mean()
    return df


def _add_seasonal_features(df: pd.DataFrame) -> pd.DataFrame:
    """Add calendar based features and seasonal cycles."""
    df = df.copy()

    df["dow"] = df.index.dayofweek
    df["dom"] = df.index.day
    df["month"] = df.index.month

    day_of_year = df.index.dayofyear.astype(float)
    df["sin_week"] = np.sin(2 * np.pi * day_of_year / 7)
    df["cos_week"] = np.cos(2 * np.pi * day_of_year / 7)
    df["sin_month"] = np.sin(2 * np.pi * day_of_year / 30.5)
    df["cos_month"] = np.cos(2 * np.pi * day_of_year / 30.5)
    df["sin_quarter"] = np.sin(2 * np.pi * day_of_year / 91.25)
    df["cos_quarter"] = np.cos(2 * np.pi * day_of_year / 91.25)
    df["sin_year"] = np.sin(2 * np.pi * day_of_year / 365)
    df["cos_year"] = np.cos(2 * np.pi * day_of_year / 365)


    cal = USFederalHolidayCalendar()
    holidays = cal.holidays(start=df.index.min(), end=df.index.max())
    df["is_holiday"] = df.index.normalize().isin(holidays)

    return df


def _add_trend_line(df: pd.DataFrame) -> pd.DataFrame:
    """Add rolling linear trend estimates for multiple windows."""
    df = df.copy()

    def linfit(arr: np.ndarray) -> float:
        if len(arr) < 2:
            return np.nan
        x = np.arange(len(arr))
        m, b = np.polyfit(x, arr, 1)
        return m * (len(arr) - 1) + b

    for w in [30, 60, 90]:
        df[f"trend_line_{w}"] = (
            df["Close"].rolling(window=w, min_periods=2).apply(linfit, raw=True)
        )

    return df


def _add_decomposition(df: pd.DataFrame) -> pd.DataFrame:
    """Add STL decomposition components for several rolling windows."""
    df = df.copy()
    try:
        from statsmodels.tsa.seasonal import STL

        for w in [30, 60, 90]:
            trends = []
            seasonals = []
            resids = []
            roll = df["Close"].rolling(window=w, min_periods=2)
            for arr in roll:
                if len(arr) < 2 or len(arr) <= 7:
                    trends.append(np.nan)
                    seasonals.append(np.nan)
                    resids.append(np.nan)
                    continue
                try:
                    result = STL(arr, period=7, robust=True).fit()
                    trends.append(result.trend.iloc[-1])
                    seasonals.append(result.seasonal.iloc[-1])
                    resids.append(result.resid.iloc[-1])
                except Exception:
                    trends.append(np.nan)
                    seasonals.append(np.nan)
                    resids.append(np.nan)

            df[f"stl_trend_{w}"] = trends
            df[f"stl_seasonal_{w}"] = seasonals
            df[f"stl_resid_{w}"] = resids
    except Exception:
        # Statsmodels may not be installed or STL may fail
        pass
    return df


def _add_diff_sign_features(df: pd.DataFrame) -> pd.DataFrame:
    """Add binary indicators for positive day-over-day changes."""
    df = df.copy()

    columns = ["Close"] + [f"median_{w}" for w in [5, 10, 20, 50]]
    for col in columns:
        if col in df.columns:
            # Use previous value only to avoid look-ahead bias
            diff = df[col] - df[col].shift(1)
            df[f"{col}_up"] = (diff > 0).astype(int)
    return df


def _add_complexity_feature(df: pd.DataFrame) -> pd.DataFrame:
    """Add a simple entropy-based complexity estimate."""
    df = df.copy()
    sign = (df["Close"].diff() > 0).astype(int)

    def entropy(arr: np.ndarray) -> float:
        counts = np.bincount(arr.astype(int), minlength=2)
        probs = counts / counts.sum()
        probs = probs[probs > 0]
        return -np.sum(probs * np.log(probs))

    df["entropy_20"] = sign.rolling(window=20, min_periods=1).apply(entropy, raw=True)
    return df


def add_technical_indicators(df: pd.DataFrame) -> pd.DataFrame:
    """Apply a set of technical indicators to a DataFrame.

    The input series must be sorted in ascending date order. This function
    enforces that ordering before computing indicators. If a ``Ticker`` column
    is present the indicators are computed independently for each ticker.
    """
    if df.empty:
        return df

    def enrich(group: pd.DataFrame) -> pd.DataFrame:
        group = group.sort_index()
        group = _add_basic_indicators(group)
        group = _add_advanced_indicators(group)
        group = _add_return_features(group)
        group = _add_lag_features(group)
        group = _add_window_stats(group)
        group = _add_diff_sign_features(group)
        group = _add_complexity_feature(group)
        group = _add_seasonal_features(group)
        group = _add_trend_line(group)
        group = _add_decomposition(group)
        return group

    if "Ticker" in df.columns:
        return df.groupby("Ticker", group_keys=False).apply(enrich)
    return enrich(df)<|MERGE_RESOLUTION|>--- conflicted
+++ resolved
@@ -32,14 +32,13 @@
         # Additional indicators
         df[f"ema_{w}"] = df["Close"].ewm(span=w, adjust=False, min_periods=1).mean()
         df[f"norm_band_{w}"] = (df["Close"] - df[f"ma_{w}"]) / df[f"std_{w}"]
-<<<<<<< HEAD
+
         if w in [5, 10, 20]:
             df[f"skew_{w}"] = roll.skew()
             df[f"kurt_{w}"] = roll.kurt()
 
     df["std_ratio_5_20"] = df["std_5"] / df["std_20"]
-=======
->>>>>>> 761d7195
+
     return df
 
 
