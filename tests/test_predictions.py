import importlib.util
import pathlib
import pytest

pd = pytest.importorskip("pandas")

PRED_PATH = pathlib.Path(__file__).resolve().parents[1] / 'src' / 'predict.py'
spec = importlib.util.spec_from_file_location('predict', PRED_PATH)
predict = importlib.util.module_from_spec(spec)
spec.loader.exec_module(predict)


def test_predictions_file_and_order(tmp_path):
    df = pd.DataFrame({'Close': [1, 2, 3]}, index=pd.date_range('2020-01-01', periods=3))
    models = {'TEST_dummy': predict._NaiveModel()}
    predict.RESULTS_DIR = tmp_path
    predict.RUN_TIMESTAMP = '2025-07-07T00:00:00+00:00'
    result = predict.run_predictions(models, {'TEST': df}, frequency='daily')
    pred_file = tmp_path / 'predicts' / '2025-07-07_daily_predictions.csv'
    assert pred_file.exists()
    assert result.columns[-1] == 'parameters'


def test_edge_prediction_and_metrics(tmp_path):
    df = pd.DataFrame(
        {'Close': [1, 2, 3, 4, 5, 6]},
        index=pd.date_range('2020-01-01', periods=6)
    )
    models = {'TEST_dummy': predict._NaiveModel()}
    predict.RESULTS_DIR = tmp_path
    predict.RUN_TIMESTAMP = '2025-07-08T00:00:00+00:00'

    result = predict.run_predictions(models, {'TEST': df[:-1]}, frequency='daily')
    edge_file = predict.save_edge_predictions(result)
    assert edge_file.exists()

    predict.evaluate_edge_predictions({'TEST': df}, edge_file)
    metrics_file_edge = tmp_path / 'edge_metrics' / 'edge_metrics_2020-01-06.csv'
    assert metrics_file_edge.exists()
    metrics_file_main = tmp_path / 'metrics' / 'edge_metrics_2020-01-06.csv'
    assert metrics_file_main.exists()
    mdf = pd.read_csv(metrics_file_edge)
    assert 'pred' in mdf.columns
    assert 'real' in mdf.columns
<<<<<<< HEAD
    assert 'pred_delta' in mdf.columns
    assert 'real_delta' in mdf.columns
    assert 'pred_delta_pct' in mdf.columns
    assert 'real_delta_pct' in mdf.columns
    assert 'direction' in mdf.columns
    # verify actual value corresponds to prediction date
    assert (mdf['Predicted'] == '2020-01-06').all()
    assert (mdf['real'] == 6).all()
=======
>>>>>>> 82fabf6b


def test_edge_evaluation_no_file(tmp_path):
    df = pd.DataFrame({'Close': [1, 2, 3]}, index=pd.date_range('2020-01-01', periods=3))
    predict.RESULTS_DIR = tmp_path
    predict.RUN_TIMESTAMP = '2025-07-09T00:00:00+00:00'

    result = predict.evaluate_edge_predictions({'TEST': df}, tmp_path / 'missing.csv')
    assert result is None
    metrics_files = list((tmp_path / 'edge_metrics').glob('edge_metrics_*'))
    assert not metrics_files
    metrics_main_files = list((tmp_path / 'metrics').glob('edge_metrics_*'))
    assert not metrics_main_files<|MERGE_RESOLUTION|>--- conflicted
+++ resolved
@@ -42,7 +42,6 @@
     mdf = pd.read_csv(metrics_file_edge)
     assert 'pred' in mdf.columns
     assert 'real' in mdf.columns
-<<<<<<< HEAD
     assert 'pred_delta' in mdf.columns
     assert 'real_delta' in mdf.columns
     assert 'pred_delta_pct' in mdf.columns
@@ -51,8 +50,7 @@
     # verify actual value corresponds to prediction date
     assert (mdf['Predicted'] == '2020-01-06').all()
     assert (mdf['real'] == 6).all()
-=======
->>>>>>> 82fabf6b
+
 
 
 def test_edge_evaluation_no_file(tmp_path):
