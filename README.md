--- conflicted
+++ resolved
@@ -100,29 +100,19 @@
    Verás una lista de tickers interesantes segun volumen, estabilidad y desempeño. Perfecta para empezar.
 
 2. **Descarga y preprocesamiento**
-<<<<<<< HEAD
-
-   ```bash
-   python -m src.abt.build_abt
-   ```
-   Descarga datos historicos y agrega indicadores tecnicos. Puedes editar `config.yaml` para cambiar los tickers o el rango de fechas. Durante la ejecucion se muestran las primeras filas para que veas que todo va bien.
-=======
    
   ```bash
   python -m src.abt.build_abt
   ```
   Esto baja datos historicos y agrega indicadores tecnicos. Antes de ejecutarlo puedes editar `config.yaml` para cambiar los tickers o el rango de fechas. Durante la ejecucion se imprimen las primeras filas de cada DataFrame y sus dimensiones para que puedas seguir el avance.
    La ABT final incluye ademas las nuevas variables de rezago (1, 7 y 14 dias) y las medias moviles de 13 y 26 dias del cierre.
->>>>>>> 33b949c2
 
 3. **Entrenamiento**
 
    ```bash
    python -m src.training
    ```
-<<<<<<< HEAD
-   Se entrenan algunos modelos de ejemplo que se guardan en `models/`. Cada entrenamiento usa los ultimos seis meses de datos y hace validacion cruzada temporal. Sientete libre de ampliar la grilla en `src/training.py`.
-=======
+
     Se generan varios modelos de ejemplo y se guardan en `models/`. Cada
    entrenamiento utiliza por defecto los últimos **9 meses** de datos 
    (más unos 50 días extra para calcular las medias móviles) y reserva la
@@ -133,7 +123,6 @@
    Tras entrenar se calculan métricas y se guardan en la carpeta indicada por
    `evaluation_dir`. Cada archivo lleva la fecha del entrenamiento y las
    métricas también se imprimen en los logs.
->>>>>>> 33b949c2
 
 4. **Prediccion**
 
@@ -202,16 +191,12 @@
 
 En `.github/workflows` encontraras los flujos que ejecutan el pipeline de forma programada:
 
-<<<<<<< HEAD
-* `monthly.yml` entrena modelos cada tres meses y guarda los `*.pkl` resultantes en `models/`.
-* `weekly.yml` genera la version agregada semanalmente del ABT.
-* `daily.yml` procesa los datos nuevos y aplica los modelos ya almacenados en `models/`.
-=======
+
 * `monthly.yml` ejecuta el entrenamiento completo cada tres meses y guarda los modelos resultantes en la carpeta `models/`. Tras entrenar se realiza un commit automatico con cualquier archivo `*.pkl` nuevo o actualizado para mantener la version mas reciente en el repositorio.
 * `weekly.yml` genera la version agregada semanalmente del ABT. Se ejecuta cada lunes y sube los archivos como artefactos.
 * `quarterly.yml` genera la version agregada trimestral del ABT. Se ejecuta cada trimestre y sube los archivos como artefactos.
 * `daily.yml` procesa los datos nuevos y aplica **unicamente** los modelos almacenados en `models/`; no ejecuta ninguna fase de entrenamiento. Las predicciones se escriben en `results/predictions.csv` y se suben mediante un commit automatico cuando existen cambios.
->>>>>>> 33b949c2
+
 
 Para que estos flujos suban cambios por ti, revisa que `GITHUB_TOKEN` tenga permisos de escritura. Si trabajas en un fork, crea un *Personal Access Token* y guárdalo como `GH_PAT`. ¡Listo!
 
